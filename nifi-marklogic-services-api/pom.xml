--- conflicted
+++ resolved
@@ -22,11 +22,7 @@
   <parent>
     <groupId>org.apache.nifi</groupId>
     <artifactId>nifi-marklogic-bundle</artifactId>
-<<<<<<< HEAD
-    <version>1.27.1</version>
-=======
     <version>2.0.0</version>
->>>>>>> 41fbbd40
   </parent>
 
   <artifactId>nifi-marklogic-services-api</artifactId>

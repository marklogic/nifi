--- conflicted
+++ resolved
@@ -1,1039 +1,13 @@
 {
-<<<<<<< HEAD
-  "flowContents": {
-    "identifier": "dc6e763c-65a8-356f-860b-1d61e243c29a",
-    "instanceIdentifier": "30a40304-1cb5-37dd-c09d-fbd16b158210",
-    "name": "marklogic-nifi Test Flows",
-    "comments": "",
-    "position": {
-      "x": 428.0,
-      "y": 42.0
-    },
-    "processGroups": [
-      {
-        "identifier": "c14c0930-9d23-3c3c-b107-620c90bf1483",
-        "instanceIdentifier": "c14c0930-9d23-3c3c-c144-191b05d5bac2",
-        "name": "CallRestExtension Test",
-        "comments": "",
-        "position": {
-          "x": 928.0,
-          "y": 216.0
-        },
-        "processGroups": [],
-        "remoteProcessGroups": [],
-        "processors": [
-          {
-            "identifier": "fa8c3c86-6daa-3738-bd9e-0f896269b641",
-            "instanceIdentifier": "fa8c3c86-6daa-3738-73f3-ddd5c2f4bf6b",
-            "name": "LogAttribute",
-            "comments": "",
-            "position": {
-              "x": -144.0,
-              "y": 400.0
-            },
-            "type": "org.apache.nifi.processors.standard.LogAttribute",
-            "bundle": {
-              "group": "org.apache.nifi",
-              "artifact": "nifi-standard-nar",
-              "version": "1.27.0"
-            },
-            "properties": {
-              "Log prefix": "ORIGINAL",
-              "character-set": "UTF-8",
-              "Log FlowFile Properties": "true",
-              "Log Level": "info",
-              "attributes-to-ignore-regex": null,
-              "Attributes to Ignore": null,
-              "Attributes to Log": null,
-              "attributes-to-log-regex": ".*",
-              "Output Format": "Line per Attribute",
-              "Log Payload": "true"
-            },
-            "propertyDescriptors": {
-              "Log prefix": {
-                "name": "Log prefix",
-                "displayName": "Log prefix",
-                "identifiesControllerService": false,
-                "sensitive": false
-              },
-              "character-set": {
-                "name": "character-set",
-                "displayName": "Character Set",
-                "identifiesControllerService": false,
-                "sensitive": false
-              },
-              "Log FlowFile Properties": {
-                "name": "Log FlowFile Properties",
-                "displayName": "Log FlowFile Properties",
-                "identifiesControllerService": false,
-                "sensitive": false
-              },
-              "Log Level": {
-                "name": "Log Level",
-                "displayName": "Log Level",
-                "identifiesControllerService": false,
-                "sensitive": false
-              },
-              "attributes-to-ignore-regex": {
-                "name": "attributes-to-ignore-regex",
-                "displayName": "Attributes to Ignore by Regular Expression",
-                "identifiesControllerService": false,
-                "sensitive": false
-              },
-              "Attributes to Ignore": {
-                "name": "Attributes to Ignore",
-                "displayName": "Attributes to Ignore",
-                "identifiesControllerService": false,
-                "sensitive": false
-              },
-              "Attributes to Log": {
-                "name": "Attributes to Log",
-                "displayName": "Attributes to Log",
-                "identifiesControllerService": false,
-                "sensitive": false
-              },
-              "attributes-to-log-regex": {
-                "name": "attributes-to-log-regex",
-                "displayName": "Attributes to Log by Regular Expression",
-                "identifiesControllerService": false,
-                "sensitive": false
-              },
-              "Output Format": {
-                "name": "Output Format",
-                "displayName": "Output Format",
-                "identifiesControllerService": false,
-                "sensitive": false
-              },
-              "Log Payload": {
-                "name": "Log Payload",
-                "displayName": "Log Payload",
-                "identifiesControllerService": false,
-                "sensitive": false
-              }
-            },
-            "style": {},
-            "schedulingPeriod": "0 sec",
-            "schedulingStrategy": "TIMER_DRIVEN",
-            "executionNode": "ALL",
-            "penaltyDuration": "30 sec",
-            "yieldDuration": "1 sec",
-            "bulletinLevel": "WARN",
-            "runDurationMillis": 0,
-            "concurrentlySchedulableTaskCount": 1,
-            "autoTerminatedRelationships": [
-              "success"
-            ],
-            "scheduledState": "ENABLED",
-            "retryCount": 10,
-            "retriedRelationships": [],
-            "backoffMechanism": "PENALIZE_FLOWFILE",
-            "maxBackoffPeriod": "10 mins",
-            "componentType": "PROCESSOR",
-            "groupIdentifier": "c14c0930-9d23-3c3c-b107-620c90bf1483"
-          },
-          {
-            "identifier": "88b22b84-2333-3dfe-8d3b-c7ad71d51409",
-            "instanceIdentifier": "88b22b84-2333-3dfe-24fb-6b75e611eed3",
-            "name": "LogAttribute",
-            "comments": "",
-            "position": {
-              "x": 616.0,
-              "y": 464.0
-            },
-            "type": "org.apache.nifi.processors.standard.LogAttribute",
-            "bundle": {
-              "group": "org.apache.nifi",
-              "artifact": "nifi-standard-nar",
-              "version": "1.27.0"
-            },
-            "properties": {
-              "Log prefix": "FAILURE",
-              "character-set": "UTF-8",
-              "Log FlowFile Properties": "false",
-              "Log Level": "info",
-              "attributes-to-ignore-regex": null,
-              "Attributes to Ignore": null,
-              "Attributes to Log": null,
-              "attributes-to-log-regex": ".*",
-              "Output Format": "Line per Attribute",
-              "Log Payload": "true"
-            },
-            "propertyDescriptors": {
-              "Log prefix": {
-                "name": "Log prefix",
-                "displayName": "Log prefix",
-                "identifiesControllerService": false,
-                "sensitive": false
-              },
-              "character-set": {
-                "name": "character-set",
-                "displayName": "Character Set",
-                "identifiesControllerService": false,
-                "sensitive": false
-              },
-              "Log FlowFile Properties": {
-                "name": "Log FlowFile Properties",
-                "displayName": "Log FlowFile Properties",
-                "identifiesControllerService": false,
-                "sensitive": false
-              },
-              "Log Level": {
-                "name": "Log Level",
-                "displayName": "Log Level",
-                "identifiesControllerService": false,
-                "sensitive": false
-              },
-              "attributes-to-ignore-regex": {
-                "name": "attributes-to-ignore-regex",
-                "displayName": "Attributes to Ignore by Regular Expression",
-                "identifiesControllerService": false,
-                "sensitive": false
-              },
-              "Attributes to Ignore": {
-                "name": "Attributes to Ignore",
-                "displayName": "Attributes to Ignore",
-                "identifiesControllerService": false,
-                "sensitive": false
-              },
-              "Attributes to Log": {
-                "name": "Attributes to Log",
-                "displayName": "Attributes to Log",
-                "identifiesControllerService": false,
-                "sensitive": false
-              },
-              "attributes-to-log-regex": {
-                "name": "attributes-to-log-regex",
-                "displayName": "Attributes to Log by Regular Expression",
-                "identifiesControllerService": false,
-                "sensitive": false
-              },
-              "Output Format": {
-                "name": "Output Format",
-                "displayName": "Output Format",
-                "identifiesControllerService": false,
-                "sensitive": false
-              },
-              "Log Payload": {
-                "name": "Log Payload",
-                "displayName": "Log Payload",
-                "identifiesControllerService": false,
-                "sensitive": false
-              }
-            },
-            "style": {},
-            "schedulingPeriod": "0 sec",
-            "schedulingStrategy": "TIMER_DRIVEN",
-            "executionNode": "ALL",
-            "penaltyDuration": "30 sec",
-            "yieldDuration": "1 sec",
-            "bulletinLevel": "WARN",
-            "runDurationMillis": 0,
-            "concurrentlySchedulableTaskCount": 1,
-            "autoTerminatedRelationships": [
-              "success"
-            ],
-            "scheduledState": "ENABLED",
-            "retryCount": 10,
-            "retriedRelationships": [],
-            "backoffMechanism": "PENALIZE_FLOWFILE",
-            "maxBackoffPeriod": "10 mins",
-            "componentType": "PROCESSOR",
-            "groupIdentifier": "c14c0930-9d23-3c3c-b107-620c90bf1483"
-          },
-          {
-            "identifier": "ff1ddc7f-9c18-37ab-9a27-430920f279b0",
-            "instanceIdentifier": "ff1ddc7f-9c18-37ab-22d6-61ff4055cfb2",
-            "name": "LogAttribute",
-            "comments": "",
-            "position": {
-              "x": 144.0,
-              "y": 616.0
-            },
-            "type": "org.apache.nifi.processors.standard.LogAttribute",
-            "bundle": {
-              "group": "org.apache.nifi",
-              "artifact": "nifi-standard-nar",
-              "version": "1.27.0"
-            },
-            "properties": {
-              "Log prefix": "RESULTS",
-              "character-set": "UTF-8",
-              "Log FlowFile Properties": "true",
-              "Log Level": "info",
-              "attributes-to-ignore-regex": null,
-              "Attributes to Ignore": null,
-              "Attributes to Log": null,
-              "attributes-to-log-regex": ".*",
-              "Output Format": "Line per Attribute",
-              "Log Payload": "true"
-            },
-            "propertyDescriptors": {
-              "Log prefix": {
-                "name": "Log prefix",
-                "displayName": "Log prefix",
-                "identifiesControllerService": false,
-                "sensitive": false
-              },
-              "character-set": {
-                "name": "character-set",
-                "displayName": "Character Set",
-                "identifiesControllerService": false,
-                "sensitive": false
-              },
-              "Log FlowFile Properties": {
-                "name": "Log FlowFile Properties",
-                "displayName": "Log FlowFile Properties",
-                "identifiesControllerService": false,
-                "sensitive": false
-              },
-              "Log Level": {
-                "name": "Log Level",
-                "displayName": "Log Level",
-                "identifiesControllerService": false,
-                "sensitive": false
-              },
-              "attributes-to-ignore-regex": {
-                "name": "attributes-to-ignore-regex",
-                "displayName": "Attributes to Ignore by Regular Expression",
-                "identifiesControllerService": false,
-                "sensitive": false
-              },
-              "Attributes to Ignore": {
-                "name": "Attributes to Ignore",
-                "displayName": "Attributes to Ignore",
-                "identifiesControllerService": false,
-                "sensitive": false
-              },
-              "Attributes to Log": {
-                "name": "Attributes to Log",
-                "displayName": "Attributes to Log",
-                "identifiesControllerService": false,
-                "sensitive": false
-              },
-              "attributes-to-log-regex": {
-                "name": "attributes-to-log-regex",
-                "displayName": "Attributes to Log by Regular Expression",
-                "identifiesControllerService": false,
-                "sensitive": false
-              },
-              "Output Format": {
-                "name": "Output Format",
-                "displayName": "Output Format",
-                "identifiesControllerService": false,
-                "sensitive": false
-              },
-              "Log Payload": {
-                "name": "Log Payload",
-                "displayName": "Log Payload",
-                "identifiesControllerService": false,
-                "sensitive": false
-              }
-            },
-            "style": {},
-            "schedulingPeriod": "0 sec",
-            "schedulingStrategy": "TIMER_DRIVEN",
-            "executionNode": "ALL",
-            "penaltyDuration": "30 sec",
-            "yieldDuration": "1 sec",
-            "bulletinLevel": "WARN",
-            "runDurationMillis": 0,
-            "concurrentlySchedulableTaskCount": 1,
-            "autoTerminatedRelationships": [
-              "success"
-            ],
-            "scheduledState": "ENABLED",
-            "retryCount": 10,
-            "retriedRelationships": [],
-            "backoffMechanism": "PENALIZE_FLOWFILE",
-            "maxBackoffPeriod": "10 mins",
-            "componentType": "PROCESSOR",
-            "groupIdentifier": "c14c0930-9d23-3c3c-b107-620c90bf1483"
-          },
-          {
-            "identifier": "aefa8778-ae6b-3597-8b67-b92d90c0c19e",
-            "instanceIdentifier": "aefa8778-ae6b-3597-a3ef-e5776aa2f6f4",
-            "name": "CallRestExtensionMarkLogic",
-            "comments": "",
-            "position": {
-              "x": 432.0,
-              "y": 104.0
-            },
-            "type": "org.apache.nifi.marklogic.processor.CallRestExtensionMarkLogic",
-            "bundle": {
-              "group": "org.apache.nifi",
-              "artifact": "nifi-marklogic-nar",
-              "version": "1.27.1"
-            },
-            "properties": {
-              "Payload Source": "None",
-              "DatabaseClient Service": "a9cc748c-c567-3828-888d-d615d5c9d10d",
-              "Requires Input": "false",
-              "Payload Format": "TEXT",
-              "Extension Name": "multipleItems",
-              "Method Type": "GET",
-              "Payload": null
-            },
-            "propertyDescriptors": {
-              "Payload Source": {
-                "name": "Payload Source",
-                "displayName": "Payload Source",
-                "identifiesControllerService": false,
-                "sensitive": false
-              },
-              "DatabaseClient Service": {
-                "name": "DatabaseClient Service",
-                "displayName": "DatabaseClient Service",
-                "identifiesControllerService": true,
-                "sensitive": false
-              },
-              "Requires Input": {
-                "name": "Requires Input",
-                "displayName": "Requires Input",
-                "identifiesControllerService": false,
-                "sensitive": false
-              },
-              "Payload Format": {
-                "name": "Payload Format",
-                "displayName": "Payload Format",
-                "identifiesControllerService": false,
-                "sensitive": false
-              },
-              "Extension Name": {
-                "name": "Extension Name",
-                "displayName": "Extension Name",
-                "identifiesControllerService": false,
-                "sensitive": false
-              },
-              "Method Type": {
-                "name": "Method Type",
-                "displayName": "Method Type",
-                "identifiesControllerService": false,
-                "sensitive": false
-              },
-              "Payload": {
-                "name": "Payload",
-                "displayName": "Payload",
-                "identifiesControllerService": false,
-                "sensitive": false
-              }
-            },
-            "style": {},
-            "schedulingPeriod": "5 sec",
-            "schedulingStrategy": "TIMER_DRIVEN",
-            "executionNode": "ALL",
-            "penaltyDuration": "30 sec",
-            "yieldDuration": "1 sec",
-            "bulletinLevel": "WARN",
-            "runDurationMillis": 0,
-            "concurrentlySchedulableTaskCount": 1,
-            "autoTerminatedRelationships": [],
-            "scheduledState": "ENABLED",
-            "retryCount": 10,
-            "retriedRelationships": [],
-            "backoffMechanism": "PENALIZE_FLOWFILE",
-            "maxBackoffPeriod": "10 mins",
-            "componentType": "PROCESSOR",
-            "groupIdentifier": "c14c0930-9d23-3c3c-b107-620c90bf1483"
-          }
-        ],
-        "inputPorts": [],
-        "outputPorts": [],
-        "connections": [
-          {
-            "identifier": "85ad3217-5851-3daf-8016-209c382f236f",
-            "instanceIdentifier": "85ad3217-5851-3daf-39e0-28e310749bc5",
-            "name": "",
-            "source": {
-              "id": "aefa8778-ae6b-3597-8b67-b92d90c0c19e",
-              "type": "PROCESSOR",
-              "groupId": "c14c0930-9d23-3c3c-b107-620c90bf1483",
-              "name": "CallRestExtensionMarkLogic",
-              "comments": "",
-              "instanceIdentifier": "aefa8778-ae6b-3597-a3ef-e5776aa2f6f4"
-            },
-            "destination": {
-              "id": "fa8c3c86-6daa-3738-bd9e-0f896269b641",
-              "type": "PROCESSOR",
-              "groupId": "c14c0930-9d23-3c3c-b107-620c90bf1483",
-              "name": "LogAttribute",
-              "comments": "",
-              "instanceIdentifier": "fa8c3c86-6daa-3738-73f3-ddd5c2f4bf6b"
-            },
-            "labelIndex": 1,
-            "zIndex": 0,
-            "selectedRelationships": [
-              "original"
-            ],
-            "backPressureObjectThreshold": 10000,
-            "backPressureDataSizeThreshold": "1 GB",
-            "flowFileExpiration": "0 sec",
-            "prioritizers": [],
-            "bends": [],
-            "loadBalanceStrategy": "DO_NOT_LOAD_BALANCE",
-            "partitioningAttribute": "",
-            "loadBalanceCompression": "DO_NOT_COMPRESS",
-            "componentType": "CONNECTION",
-            "groupIdentifier": "c14c0930-9d23-3c3c-b107-620c90bf1483"
-          },
-          {
-            "identifier": "90ff4532-ea5e-3054-929a-4d32d9f7fd88",
-            "instanceIdentifier": "90ff4532-ea5e-3054-b421-ad6d75823f71",
-            "name": "",
-            "source": {
-              "id": "aefa8778-ae6b-3597-8b67-b92d90c0c19e",
-              "type": "PROCESSOR",
-              "groupId": "c14c0930-9d23-3c3c-b107-620c90bf1483",
-              "name": "CallRestExtensionMarkLogic",
-              "comments": "",
-              "instanceIdentifier": "aefa8778-ae6b-3597-a3ef-e5776aa2f6f4"
-            },
-            "destination": {
-              "id": "88b22b84-2333-3dfe-8d3b-c7ad71d51409",
-              "type": "PROCESSOR",
-              "groupId": "c14c0930-9d23-3c3c-b107-620c90bf1483",
-              "name": "LogAttribute",
-              "comments": "",
-              "instanceIdentifier": "88b22b84-2333-3dfe-24fb-6b75e611eed3"
-            },
-            "labelIndex": 1,
-            "zIndex": 0,
-            "selectedRelationships": [
-              "failure"
-            ],
-            "backPressureObjectThreshold": 10000,
-            "backPressureDataSizeThreshold": "1 GB",
-            "flowFileExpiration": "0 sec",
-            "prioritizers": [],
-            "bends": [],
-            "loadBalanceStrategy": "DO_NOT_LOAD_BALANCE",
-            "partitioningAttribute": "",
-            "loadBalanceCompression": "DO_NOT_COMPRESS",
-            "componentType": "CONNECTION",
-            "groupIdentifier": "c14c0930-9d23-3c3c-b107-620c90bf1483"
-          },
-          {
-            "identifier": "da6d3dfa-5002-31ee-aaa1-787208caec3c",
-            "instanceIdentifier": "da6d3dfa-5002-31ee-c789-ec8f985ccb58",
-            "name": "",
-            "source": {
-              "id": "aefa8778-ae6b-3597-8b67-b92d90c0c19e",
-              "type": "PROCESSOR",
-              "groupId": "c14c0930-9d23-3c3c-b107-620c90bf1483",
-              "name": "CallRestExtensionMarkLogic",
-              "comments": "",
-              "instanceIdentifier": "aefa8778-ae6b-3597-a3ef-e5776aa2f6f4"
-            },
-            "destination": {
-              "id": "ff1ddc7f-9c18-37ab-9a27-430920f279b0",
-              "type": "PROCESSOR",
-              "groupId": "c14c0930-9d23-3c3c-b107-620c90bf1483",
-              "name": "LogAttribute",
-              "comments": "",
-              "instanceIdentifier": "ff1ddc7f-9c18-37ab-22d6-61ff4055cfb2"
-            },
-            "labelIndex": 1,
-            "zIndex": 0,
-            "selectedRelationships": [
-              "results"
-            ],
-            "backPressureObjectThreshold": 10000,
-            "backPressureDataSizeThreshold": "1 GB",
-            "flowFileExpiration": "0 sec",
-            "prioritizers": [],
-            "bends": [],
-            "loadBalanceStrategy": "DO_NOT_LOAD_BALANCE",
-            "partitioningAttribute": "",
-            "loadBalanceCompression": "DO_NOT_COMPRESS",
-            "componentType": "CONNECTION",
-            "groupIdentifier": "c14c0930-9d23-3c3c-b107-620c90bf1483"
-          }
-        ],
-        "labels": [
-          {
-            "identifier": "6972e260-c869-3073-9c35-0b47aa2a9f76",
-            "instanceIdentifier": "5fd7deeb-aca2-32fe-9cf6-5dc669932a30",
-            "position": {
-              "x": -141.92061459667093,
-              "y": 93.04993597951344
-            },
-            "label": "This flows demonstrates invoking the custom 'multipleItems'\nREST extension that is deployed as part of the test application\nin marklogic-nifi. ",
-            "zIndex": 0,
-            "width": 480.0,
-            "height": 88.0,
-            "style": {
-              "font-size": "16px"
-            },
-            "componentType": "LABEL",
-            "groupIdentifier": "c14c0930-9d23-3c3c-b107-620c90bf1483"
-          }
-        ],
-        "funnels": [],
-        "controllerServices": [],
-        "variables": {},
-        "defaultFlowFileExpiration": "0 sec",
-        "defaultBackPressureObjectThreshold": 10000,
-        "defaultBackPressureDataSizeThreshold": "1 GB",
-        "componentType": "PROCESS_GROUP",
-        "flowFileConcurrency": "UNBOUNDED",
-        "flowFileOutboundPolicy": "STREAM_WHEN_AVAILABLE",
-        "groupIdentifier": "dc6e763c-65a8-356f-860b-1d61e243c29a"
-      },
-      {
-        "identifier": "52259d10-eacc-30b8-821e-6f8e3c40b852",
-        "instanceIdentifier": "52259d10-eacc-30b8-fbb2-7a6cd0ac6a5a",
-        "name": "Query Test",
-=======
     "flowContents": {
         "identifier": "19742d4a-0cee-3aa2-8abb-d1316e451316",
         "instanceIdentifier": "165c2187-0196-1000-86e6-6bf4eae722c7",
         "name": "flows-for-manual-testing",
->>>>>>> 41fbbd40
         "comments": "",
         "position": {
             "x": -328.0,
             "y": -207.611328125
         },
-<<<<<<< HEAD
-        "processGroups": [],
-        "remoteProcessGroups": [],
-        "processors": [
-          {
-            "identifier": "71bca67c-d289-3851-8f98-6add4e743565",
-            "instanceIdentifier": "71bca67c-d289-3851-7629-1ecdaee0c500",
-            "name": "LogAttribute",
-            "comments": "",
-            "position": {
-              "x": 848.0,
-              "y": 280.0
-            },
-            "type": "org.apache.nifi.processors.standard.LogAttribute",
-            "bundle": {
-              "group": "org.apache.nifi",
-              "artifact": "nifi-standard-nar",
-              "version": "1.27.0"
-            },
-            "properties": {
-              "Log prefix": "FAILURE!!!!",
-              "character-set": "UTF-8",
-              "Log FlowFile Properties": "true",
-              "Log Level": "info",
-              "attributes-to-ignore-regex": null,
-              "Attributes to Ignore": null,
-              "Attributes to Log": null,
-              "attributes-to-log-regex": ".*",
-              "Output Format": "Line per Attribute",
-              "Log Payload": "true"
-            },
-            "propertyDescriptors": {
-              "Log prefix": {
-                "name": "Log prefix",
-                "displayName": "Log prefix",
-                "identifiesControllerService": false,
-                "sensitive": false
-              },
-              "character-set": {
-                "name": "character-set",
-                "displayName": "Character Set",
-                "identifiesControllerService": false,
-                "sensitive": false
-              },
-              "Log FlowFile Properties": {
-                "name": "Log FlowFile Properties",
-                "displayName": "Log FlowFile Properties",
-                "identifiesControllerService": false,
-                "sensitive": false
-              },
-              "Log Level": {
-                "name": "Log Level",
-                "displayName": "Log Level",
-                "identifiesControllerService": false,
-                "sensitive": false
-              },
-              "attributes-to-ignore-regex": {
-                "name": "attributes-to-ignore-regex",
-                "displayName": "Attributes to Ignore by Regular Expression",
-                "identifiesControllerService": false,
-                "sensitive": false
-              },
-              "Attributes to Ignore": {
-                "name": "Attributes to Ignore",
-                "displayName": "Attributes to Ignore",
-                "identifiesControllerService": false,
-                "sensitive": false
-              },
-              "Attributes to Log": {
-                "name": "Attributes to Log",
-                "displayName": "Attributes to Log",
-                "identifiesControllerService": false,
-                "sensitive": false
-              },
-              "attributes-to-log-regex": {
-                "name": "attributes-to-log-regex",
-                "displayName": "Attributes to Log by Regular Expression",
-                "identifiesControllerService": false,
-                "sensitive": false
-              },
-              "Output Format": {
-                "name": "Output Format",
-                "displayName": "Output Format",
-                "identifiesControllerService": false,
-                "sensitive": false
-              },
-              "Log Payload": {
-                "name": "Log Payload",
-                "displayName": "Log Payload",
-                "identifiesControllerService": false,
-                "sensitive": false
-              }
-            },
-            "style": {},
-            "schedulingPeriod": "0 sec",
-            "schedulingStrategy": "TIMER_DRIVEN",
-            "executionNode": "ALL",
-            "penaltyDuration": "30 sec",
-            "yieldDuration": "1 sec",
-            "bulletinLevel": "WARN",
-            "runDurationMillis": 0,
-            "concurrentlySchedulableTaskCount": 1,
-            "autoTerminatedRelationships": [
-              "success"
-            ],
-            "scheduledState": "ENABLED",
-            "retryCount": 10,
-            "retriedRelationships": [],
-            "backoffMechanism": "PENALIZE_FLOWFILE",
-            "maxBackoffPeriod": "10 mins",
-            "componentType": "PROCESSOR",
-            "groupIdentifier": "52259d10-eacc-30b8-821e-6f8e3c40b852"
-          },
-          {
-            "identifier": "661d3d65-c4b8-30c4-bbc9-94dfea713f6e",
-            "instanceIdentifier": "661d3d65-c4b8-30c4-6769-c6f8a26e3fdd",
-            "name": "LogAttribute",
-            "comments": "",
-            "position": {
-              "x": 112.0,
-              "y": 344.0
-            },
-            "type": "org.apache.nifi.processors.standard.LogAttribute",
-            "bundle": {
-              "group": "org.apache.nifi",
-              "artifact": "nifi-standard-nar",
-              "version": "1.27.0"
-            },
-            "properties": {
-              "Log prefix": "QUERY RESULT",
-              "character-set": "UTF-8",
-              "Log FlowFile Properties": "false",
-              "Log Level": "info",
-              "attributes-to-ignore-regex": null,
-              "Attributes to Ignore": null,
-              "Attributes to Log": null,
-              "attributes-to-log-regex": ".*",
-              "Output Format": "Line per Attribute",
-              "Log Payload": "true"
-            },
-            "propertyDescriptors": {
-              "Log prefix": {
-                "name": "Log prefix",
-                "displayName": "Log prefix",
-                "identifiesControllerService": false,
-                "sensitive": false
-              },
-              "character-set": {
-                "name": "character-set",
-                "displayName": "Character Set",
-                "identifiesControllerService": false,
-                "sensitive": false
-              },
-              "Log FlowFile Properties": {
-                "name": "Log FlowFile Properties",
-                "displayName": "Log FlowFile Properties",
-                "identifiesControllerService": false,
-                "sensitive": false
-              },
-              "Log Level": {
-                "name": "Log Level",
-                "displayName": "Log Level",
-                "identifiesControllerService": false,
-                "sensitive": false
-              },
-              "attributes-to-ignore-regex": {
-                "name": "attributes-to-ignore-regex",
-                "displayName": "Attributes to Ignore by Regular Expression",
-                "identifiesControllerService": false,
-                "sensitive": false
-              },
-              "Attributes to Ignore": {
-                "name": "Attributes to Ignore",
-                "displayName": "Attributes to Ignore",
-                "identifiesControllerService": false,
-                "sensitive": false
-              },
-              "Attributes to Log": {
-                "name": "Attributes to Log",
-                "displayName": "Attributes to Log",
-                "identifiesControllerService": false,
-                "sensitive": false
-              },
-              "attributes-to-log-regex": {
-                "name": "attributes-to-log-regex",
-                "displayName": "Attributes to Log by Regular Expression",
-                "identifiesControllerService": false,
-                "sensitive": false
-              },
-              "Output Format": {
-                "name": "Output Format",
-                "displayName": "Output Format",
-                "identifiesControllerService": false,
-                "sensitive": false
-              },
-              "Log Payload": {
-                "name": "Log Payload",
-                "displayName": "Log Payload",
-                "identifiesControllerService": false,
-                "sensitive": false
-              }
-            },
-            "style": {},
-            "schedulingPeriod": "0 sec",
-            "schedulingStrategy": "TIMER_DRIVEN",
-            "executionNode": "ALL",
-            "penaltyDuration": "30 sec",
-            "yieldDuration": "1 sec",
-            "bulletinLevel": "WARN",
-            "runDurationMillis": 0,
-            "concurrentlySchedulableTaskCount": 1,
-            "autoTerminatedRelationships": [
-              "success"
-            ],
-            "scheduledState": "ENABLED",
-            "retryCount": 10,
-            "retriedRelationships": [],
-            "backoffMechanism": "PENALIZE_FLOWFILE",
-            "maxBackoffPeriod": "10 mins",
-            "componentType": "PROCESSOR",
-            "groupIdentifier": "52259d10-eacc-30b8-821e-6f8e3c40b852"
-          },
-          {
-            "identifier": "b55cce6a-4293-37f0-b904-9061b1254ce4",
-            "instanceIdentifier": "b55cce6a-4293-37f0-643f-5182aa0bdbc2",
-            "name": "QueryMarkLogic",
-            "comments": "",
-            "position": {
-              "x": 112.0,
-              "y": -40.0
-            },
-            "type": "org.apache.nifi.marklogic.processor.QueryMarkLogic",
-            "bundle": {
-              "group": "org.apache.nifi",
-              "artifact": "nifi-marklogic-nar",
-              "version": "1.27.1"
-            },
-            "properties": {
-              "DatabaseClient Service": "a9cc748c-c567-3828-888d-d615d5c9d10d",
-              "Consistent Snapshot": "true",
-              "Query": "nifi-data",
-              "Batch Size": "100",
-              "Query Type": "Collection Query",
-              "Return Type": "Metadata",
-              "State Index Type": "JSON Property Index",
-              "Collections": null,
-              "Include Document Properties": "true",
-              "Thread Count": "3",
-              "Server Transform": null,
-              "State Index": null
-            },
-            "propertyDescriptors": {
-              "DatabaseClient Service": {
-                "name": "DatabaseClient Service",
-                "displayName": "DatabaseClient Service",
-                "identifiesControllerService": true,
-                "sensitive": false
-              },
-              "Consistent Snapshot": {
-                "name": "Consistent Snapshot",
-                "displayName": "Consistent Snapshot",
-                "identifiesControllerService": false,
-                "sensitive": false
-              },
-              "Query": {
-                "name": "Query",
-                "displayName": "Query",
-                "identifiesControllerService": false,
-                "sensitive": false
-              },
-              "Batch Size": {
-                "name": "Batch Size",
-                "displayName": "Batch Size",
-                "identifiesControllerService": false,
-                "sensitive": false
-              },
-              "Query Type": {
-                "name": "Query Type",
-                "displayName": "Query Type",
-                "identifiesControllerService": false,
-                "sensitive": false
-              },
-              "Return Type": {
-                "name": "Return Type",
-                "displayName": "Return Type",
-                "identifiesControllerService": false,
-                "sensitive": false
-              },
-              "State Index Type": {
-                "name": "State Index Type",
-                "displayName": "State Index Type",
-                "identifiesControllerService": false,
-                "sensitive": false
-              },
-              "Collections": {
-                "name": "Collections",
-                "displayName": "Collections",
-                "identifiesControllerService": false,
-                "sensitive": false
-              },
-              "Include Document Properties": {
-                "name": "Include Document Properties",
-                "displayName": "Include Document Properties",
-                "identifiesControllerService": false,
-                "sensitive": false
-              },
-              "Thread Count": {
-                "name": "Thread Count",
-                "displayName": "Thread Count",
-                "identifiesControllerService": false,
-                "sensitive": false
-              },
-              "Server Transform": {
-                "name": "Server Transform",
-                "displayName": "Server Transform",
-                "identifiesControllerService": false,
-                "sensitive": false
-              },
-              "State Index": {
-                "name": "State Index",
-                "displayName": "State Index",
-                "identifiesControllerService": false,
-                "sensitive": false
-              }
-            },
-            "style": {},
-            "schedulingPeriod": "5 sec",
-            "schedulingStrategy": "TIMER_DRIVEN",
-            "executionNode": "ALL",
-            "penaltyDuration": "30 sec",
-            "yieldDuration": "1 sec",
-            "bulletinLevel": "WARN",
-            "runDurationMillis": 0,
-            "concurrentlySchedulableTaskCount": 1,
-            "autoTerminatedRelationships": [
-              "original"
-            ],
-            "scheduledState": "ENABLED",
-            "retryCount": 10,
-            "retriedRelationships": [],
-            "backoffMechanism": "PENALIZE_FLOWFILE",
-            "maxBackoffPeriod": "10 mins",
-            "componentType": "PROCESSOR",
-            "groupIdentifier": "52259d10-eacc-30b8-821e-6f8e3c40b852"
-          }
-        ],
-        "inputPorts": [],
-        "outputPorts": [],
-        "connections": [
-          {
-            "identifier": "daaf529a-ccc4-31d5-875b-f2cccf9c2d2f",
-            "instanceIdentifier": "daaf529a-ccc4-31d5-ed0e-0e5218b71352",
-            "name": "",
-            "source": {
-              "id": "b55cce6a-4293-37f0-b904-9061b1254ce4",
-              "type": "PROCESSOR",
-              "groupId": "52259d10-eacc-30b8-821e-6f8e3c40b852",
-              "name": "QueryMarkLogic",
-              "comments": "",
-              "instanceIdentifier": "b55cce6a-4293-37f0-643f-5182aa0bdbc2"
-            },
-            "destination": {
-              "id": "661d3d65-c4b8-30c4-bbc9-94dfea713f6e",
-              "type": "PROCESSOR",
-              "groupId": "52259d10-eacc-30b8-821e-6f8e3c40b852",
-              "name": "LogAttribute",
-              "comments": "",
-              "instanceIdentifier": "661d3d65-c4b8-30c4-6769-c6f8a26e3fdd"
-            },
-            "labelIndex": 1,
-            "zIndex": 0,
-            "selectedRelationships": [
-              "success"
-            ],
-            "backPressureObjectThreshold": 10000,
-            "backPressureDataSizeThreshold": "1 GB",
-            "flowFileExpiration": "0 sec",
-            "prioritizers": [],
-            "bends": [],
-            "loadBalanceStrategy": "DO_NOT_LOAD_BALANCE",
-            "partitioningAttribute": "",
-            "loadBalanceCompression": "DO_NOT_COMPRESS",
-            "componentType": "CONNECTION",
-            "groupIdentifier": "52259d10-eacc-30b8-821e-6f8e3c40b852"
-          },
-          {
-            "identifier": "ce575827-0ee2-3c77-9390-49f113830203",
-            "instanceIdentifier": "ce575827-0ee2-3c77-305a-a6a6d07f2b27",
-            "name": "",
-            "source": {
-              "id": "b55cce6a-4293-37f0-b904-9061b1254ce4",
-              "type": "PROCESSOR",
-              "groupId": "52259d10-eacc-30b8-821e-6f8e3c40b852",
-              "name": "QueryMarkLogic",
-              "comments": "",
-              "instanceIdentifier": "b55cce6a-4293-37f0-643f-5182aa0bdbc2"
-            },
-            "destination": {
-              "id": "71bca67c-d289-3851-8f98-6add4e743565",
-              "type": "PROCESSOR",
-              "groupId": "52259d10-eacc-30b8-821e-6f8e3c40b852",
-              "name": "LogAttribute",
-              "comments": "",
-              "instanceIdentifier": "71bca67c-d289-3851-7629-1ecdaee0c500"
-            },
-            "labelIndex": 1,
-            "zIndex": 0,
-            "selectedRelationships": [
-              "failure"
-            ],
-            "backPressureObjectThreshold": 10000,
-            "backPressureDataSizeThreshold": "1 GB",
-            "flowFileExpiration": "0 sec",
-            "prioritizers": [],
-            "bends": [],
-            "loadBalanceStrategy": "DO_NOT_LOAD_BALANCE",
-            "partitioningAttribute": "",
-            "loadBalanceCompression": "DO_NOT_COMPRESS",
-            "componentType": "CONNECTION",
-            "groupIdentifier": "52259d10-eacc-30b8-821e-6f8e3c40b852"
-          }
-        ],
-        "labels": [
-          {
-            "identifier": "0d27c3f3-dbe6-3329-8a49-e18b0926f816",
-            "instanceIdentifier": "47b3fda7-43bd-31e3-0561-29332e1575d3",
-            "position": {
-              "x": 578.0,
-              "y": -85.0
-            },
-            "label": "QueryMarkLogic is configured to read from the \"nifi-data\" collection.\nYou can use the PutMarkLogic flow (available from the top level of the\ncanvas) to generate some documents in that collection which can then\nbe queried via this flow. ",
-            "zIndex": 0,
-            "width": 560.0,
-            "height": 112.0,
-            "style": {
-              "font-size": "16px"
-            },
-            "componentType": "LABEL",
-            "groupIdentifier": "52259d10-eacc-30b8-821e-6f8e3c40b852"
-          }
-=======
         "processGroups": [
             {
                 "identifier": "c14c0930-9d23-3c3c-b107-620c90bf1483",
@@ -3394,361 +2368,9 @@
                 "componentType": "PROCESS_GROUP",
                 "groupIdentifier": "19742d4a-0cee-3aa2-8abb-d1316e451316"
             }
->>>>>>> 41fbbd40
         ],
         "remoteProcessGroups": [],
-<<<<<<< HEAD
-        "processors": [
-          {
-            "identifier": "70dc499a-f104-3410-84f3-1cf845788fd5",
-            "instanceIdentifier": "70dc499a-f104-3410-5373-496b2e27e07b",
-            "name": "GenerateFlowFile",
-            "comments": "",
-            "position": {
-              "x": 200.0,
-              "y": 144.0
-            },
-            "type": "org.apache.nifi.processors.standard.GenerateFlowFile",
-            "bundle": {
-              "group": "org.apache.nifi",
-              "artifact": "nifi-standard-nar",
-              "version": "1.27.0"
-            },
-            "properties": {
-              "character-set": "UTF-8",
-              "File Size": "1KB",
-              "mime-type": null,
-              "generate-ff-custom-text": "{\"hello\": \"world\"}",
-              "Batch Size": "2",
-              "Unique FlowFiles": "false",
-              "Data Format": "Text"
-            },
-            "propertyDescriptors": {
-              "character-set": {
-                "name": "character-set",
-                "displayName": "Character Set",
-                "identifiesControllerService": false,
-                "sensitive": false
-              },
-              "File Size": {
-                "name": "File Size",
-                "displayName": "File Size",
-                "identifiesControllerService": false,
-                "sensitive": false
-              },
-              "mime-type": {
-                "name": "mime-type",
-                "displayName": "Mime Type",
-                "identifiesControllerService": false,
-                "sensitive": false
-              },
-              "generate-ff-custom-text": {
-                "name": "generate-ff-custom-text",
-                "displayName": "Custom Text",
-                "identifiesControllerService": false,
-                "sensitive": false
-              },
-              "Batch Size": {
-                "name": "Batch Size",
-                "displayName": "Batch Size",
-                "identifiesControllerService": false,
-                "sensitive": false
-              },
-              "Unique FlowFiles": {
-                "name": "Unique FlowFiles",
-                "displayName": "Unique FlowFiles",
-                "identifiesControllerService": false,
-                "sensitive": false
-              },
-              "Data Format": {
-                "name": "Data Format",
-                "displayName": "Data Format",
-                "identifiesControllerService": false,
-                "sensitive": false
-              }
-            },
-            "style": {},
-            "schedulingPeriod": "2 sec",
-            "schedulingStrategy": "TIMER_DRIVEN",
-            "executionNode": "ALL",
-            "penaltyDuration": "30 sec",
-            "yieldDuration": "1 sec",
-            "bulletinLevel": "WARN",
-            "runDurationMillis": 0,
-            "concurrentlySchedulableTaskCount": 1,
-            "autoTerminatedRelationships": [],
-            "scheduledState": "ENABLED",
-            "retryCount": 10,
-            "retriedRelationships": [],
-            "backoffMechanism": "PENALIZE_FLOWFILE",
-            "maxBackoffPeriod": "10 mins",
-            "componentType": "PROCESSOR",
-            "groupIdentifier": "db1248de-012a-3424-b53e-08e167479a4c"
-          },
-          {
-            "identifier": "0529de0f-2f3f-3f74-b7e2-ecc1ed226dde",
-            "instanceIdentifier": "0529de0f-2f3f-3f74-e3af-8f5ef04d4564",
-            "name": "LogAttribute",
-            "comments": "",
-            "position": {
-              "x": 880.0,
-              "y": 440.0
-            },
-            "type": "org.apache.nifi.processors.standard.LogAttribute",
-            "bundle": {
-              "group": "org.apache.nifi",
-              "artifact": "nifi-standard-nar",
-              "version": "1.27.0"
-            },
-            "properties": {
-              "Log prefix": "AFTER:",
-              "character-set": "UTF-8",
-              "Log FlowFile Properties": "true",
-              "Log Level": "info",
-              "attributes-to-ignore-regex": null,
-              "Attributes to Ignore": null,
-              "Attributes to Log": null,
-              "attributes-to-log-regex": ".*",
-              "Output Format": "Line per Attribute",
-              "Log Payload": "false"
-            },
-            "propertyDescriptors": {
-              "Log prefix": {
-                "name": "Log prefix",
-                "displayName": "Log prefix",
-                "identifiesControllerService": false,
-                "sensitive": false
-              },
-              "character-set": {
-                "name": "character-set",
-                "displayName": "Character Set",
-                "identifiesControllerService": false,
-                "sensitive": false
-              },
-              "Log FlowFile Properties": {
-                "name": "Log FlowFile Properties",
-                "displayName": "Log FlowFile Properties",
-                "identifiesControllerService": false,
-                "sensitive": false
-              },
-              "Log Level": {
-                "name": "Log Level",
-                "displayName": "Log Level",
-                "identifiesControllerService": false,
-                "sensitive": false
-              },
-              "attributes-to-ignore-regex": {
-                "name": "attributes-to-ignore-regex",
-                "displayName": "Attributes to Ignore by Regular Expression",
-                "identifiesControllerService": false,
-                "sensitive": false
-              },
-              "Attributes to Ignore": {
-                "name": "Attributes to Ignore",
-                "displayName": "Attributes to Ignore",
-                "identifiesControllerService": false,
-                "sensitive": false
-              },
-              "Attributes to Log": {
-                "name": "Attributes to Log",
-                "displayName": "Attributes to Log",
-                "identifiesControllerService": false,
-                "sensitive": false
-              },
-              "attributes-to-log-regex": {
-                "name": "attributes-to-log-regex",
-                "displayName": "Attributes to Log by Regular Expression",
-                "identifiesControllerService": false,
-                "sensitive": false
-              },
-              "Output Format": {
-                "name": "Output Format",
-                "displayName": "Output Format",
-                "identifiesControllerService": false,
-                "sensitive": false
-              },
-              "Log Payload": {
-                "name": "Log Payload",
-                "displayName": "Log Payload",
-                "identifiesControllerService": false,
-                "sensitive": false
-              }
-            },
-            "style": {},
-            "schedulingPeriod": "0 sec",
-            "schedulingStrategy": "TIMER_DRIVEN",
-            "executionNode": "ALL",
-            "penaltyDuration": "30 sec",
-            "yieldDuration": "1 sec",
-            "bulletinLevel": "WARN",
-            "runDurationMillis": 0,
-            "concurrentlySchedulableTaskCount": 1,
-            "autoTerminatedRelationships": [
-              "success"
-            ],
-            "scheduledState": "ENABLED",
-            "retryCount": 10,
-            "retriedRelationships": [
-              "success"
-            ],
-            "backoffMechanism": "PENALIZE_FLOWFILE",
-            "maxBackoffPeriod": "10 mins",
-            "componentType": "PROCESSOR",
-            "groupIdentifier": "db1248de-012a-3424-b53e-08e167479a4c"
-          },
-          {
-            "identifier": "8d39a6f3-5aa7-35cb-b8ad-237a9988b15f",
-            "instanceIdentifier": "8d39a6f3-5aa7-35cb-0bfc-8228882a2883",
-            "name": "PutMarkLogic",
-            "comments": "",
-            "position": {
-              "x": 200.0,
-              "y": 440.0
-            },
-            "type": "org.apache.nifi.marklogic.processor.PutMarkLogic",
-            "bundle": {
-              "group": "org.apache.nifi",
-              "artifact": "nifi-marklogic-nar",
-              "version": "1.27.1"
-            },
-            "properties": {
-              "URI Prefix": "/stuff/",
-              "Duplicate URI Handling": "IGNORE",
-              "Job Name": null,
-              "MIME type": null,
-              "Temporal Collection": null,
-              "URI Suffix": ".json",
-              "URI Attribute Name": "uuid",
-              "Job ID": null,
-              "DatabaseClient Service": "a9cc748c-c567-3828-888d-d615d5c9d10d",
-              "Format": "JSON",
-              "Quality": null,
-              "Batch Size": "100",
-              "Permissions": "rest-reader,read,rest-writer,update",
-              "Collections": "nifi-data",
-              "Thread Count": "3",
-              "Server Transform": null
-            },
-            "propertyDescriptors": {
-              "URI Prefix": {
-                "name": "URI Prefix",
-                "displayName": "URI Prefix",
-                "identifiesControllerService": false,
-                "sensitive": false
-              },
-              "Duplicate URI Handling": {
-                "name": "Duplicate URI Handling",
-                "displayName": "Duplicate URI Handling",
-                "identifiesControllerService": false,
-                "sensitive": false
-              },
-              "Job Name": {
-                "name": "Job Name",
-                "displayName": "Job Name",
-                "identifiesControllerService": false,
-                "sensitive": false
-              },
-              "MIME type": {
-                "name": "MIME type",
-                "displayName": "MIME type",
-                "identifiesControllerService": false,
-                "sensitive": false
-              },
-              "Temporal Collection": {
-                "name": "Temporal Collection",
-                "displayName": "Temporal Collection",
-                "identifiesControllerService": false,
-                "sensitive": false
-              },
-              "URI Suffix": {
-                "name": "URI Suffix",
-                "displayName": "URI Suffix",
-                "identifiesControllerService": false,
-                "sensitive": false
-              },
-              "URI Attribute Name": {
-                "name": "URI Attribute Name",
-                "displayName": "URI Attribute Name",
-                "identifiesControllerService": false,
-                "sensitive": false
-              },
-              "Job ID": {
-                "name": "Job ID",
-                "displayName": "Job ID",
-                "identifiesControllerService": false,
-                "sensitive": false
-              },
-              "DatabaseClient Service": {
-                "name": "DatabaseClient Service",
-                "displayName": "DatabaseClient Service",
-                "identifiesControllerService": true,
-                "sensitive": false
-              },
-              "Format": {
-                "name": "Format",
-                "displayName": "Format",
-                "identifiesControllerService": false,
-                "sensitive": false
-              },
-              "Quality": {
-                "name": "Quality",
-                "displayName": "Quality",
-                "identifiesControllerService": false,
-                "sensitive": false
-              },
-              "Batch Size": {
-                "name": "Batch Size",
-                "displayName": "Batch Size",
-                "identifiesControllerService": false,
-                "sensitive": false
-              },
-              "Permissions": {
-                "name": "Permissions",
-                "displayName": "Permissions",
-                "identifiesControllerService": false,
-                "sensitive": false
-              },
-              "Collections": {
-                "name": "Collections",
-                "displayName": "Collections",
-                "identifiesControllerService": false,
-                "sensitive": false
-              },
-              "Thread Count": {
-                "name": "Thread Count",
-                "displayName": "Thread Count",
-                "identifiesControllerService": false,
-                "sensitive": false
-              },
-              "Server Transform": {
-                "name": "Server Transform",
-                "displayName": "Server Transform",
-                "identifiesControllerService": false,
-                "sensitive": false
-              }
-            },
-            "style": {},
-            "schedulingPeriod": "0 sec",
-            "schedulingStrategy": "TIMER_DRIVEN",
-            "executionNode": "ALL",
-            "penaltyDuration": "30 sec",
-            "yieldDuration": "1 sec",
-            "bulletinLevel": "WARN",
-            "runDurationMillis": 0,
-            "concurrentlySchedulableTaskCount": 1,
-            "autoTerminatedRelationships": [],
-            "scheduledState": "ENABLED",
-            "retryCount": 10,
-            "retriedRelationships": [],
-            "backoffMechanism": "PENALIZE_FLOWFILE",
-            "maxBackoffPeriod": "10 mins",
-            "componentType": "PROCESSOR",
-            "groupIdentifier": "db1248de-012a-3424-b53e-08e167479a4c"
-          }
-        ],
-=======
         "processors": [],
->>>>>>> 41fbbd40
         "inputPorts": [],
         "outputPorts": [],
         "connections": [],
@@ -3772,703 +2394,6 @@
             }
         ],
         "funnels": [],
-<<<<<<< HEAD
-        "controllerServices": [],
-        "variables": {},
-        "defaultFlowFileExpiration": "0 sec",
-        "defaultBackPressureObjectThreshold": 10000,
-        "defaultBackPressureDataSizeThreshold": "1 GB",
-        "componentType": "PROCESS_GROUP",
-        "flowFileConcurrency": "UNBOUNDED",
-        "flowFileOutboundPolicy": "STREAM_WHEN_AVAILABLE",
-        "groupIdentifier": "dc6e763c-65a8-356f-860b-1d61e243c29a"
-      },
-      {
-        "identifier": "1b0d3ce4-79da-3439-abe7-eaf206827450",
-        "instanceIdentifier": "1b0d3ce4-79da-3439-dcb6-7035839d82ce",
-        "name": "ExecuteScript Test",
-        "comments": "",
-        "position": {
-          "x": 928.0,
-          "y": 0.0
-        },
-        "processGroups": [],
-        "remoteProcessGroups": [],
-        "processors": [
-          {
-            "identifier": "95edd979-57fc-3f0c-b111-95b4b5b9a980",
-            "instanceIdentifier": "95edd979-57fc-3f0c-b25a-46eea50030a8",
-            "name": "LogAttribute",
-            "comments": "",
-            "position": {
-              "x": 848.0,
-              "y": 56.0
-            },
-            "type": "org.apache.nifi.processors.standard.LogAttribute",
-            "bundle": {
-              "group": "org.apache.nifi",
-              "artifact": "nifi-standard-nar",
-              "version": "1.27.0"
-            },
-            "properties": {
-              "Log prefix": "RESULTS",
-              "character-set": "UTF-8",
-              "Log FlowFile Properties": "true",
-              "Log Level": "info",
-              "attributes-to-ignore-regex": null,
-              "Attributes to Ignore": null,
-              "Attributes to Log": null,
-              "attributes-to-log-regex": ".*",
-              "Output Format": "Line per Attribute",
-              "Log Payload": "true"
-            },
-            "propertyDescriptors": {
-              "Log prefix": {
-                "name": "Log prefix",
-                "displayName": "Log prefix",
-                "identifiesControllerService": false,
-                "sensitive": false
-              },
-              "character-set": {
-                "name": "character-set",
-                "displayName": "Character Set",
-                "identifiesControllerService": false,
-                "sensitive": false
-              },
-              "Log FlowFile Properties": {
-                "name": "Log FlowFile Properties",
-                "displayName": "Log FlowFile Properties",
-                "identifiesControllerService": false,
-                "sensitive": false
-              },
-              "Log Level": {
-                "name": "Log Level",
-                "displayName": "Log Level",
-                "identifiesControllerService": false,
-                "sensitive": false
-              },
-              "attributes-to-ignore-regex": {
-                "name": "attributes-to-ignore-regex",
-                "displayName": "Attributes to Ignore by Regular Expression",
-                "identifiesControllerService": false,
-                "sensitive": false
-              },
-              "Attributes to Ignore": {
-                "name": "Attributes to Ignore",
-                "displayName": "Attributes to Ignore",
-                "identifiesControllerService": false,
-                "sensitive": false
-              },
-              "Attributes to Log": {
-                "name": "Attributes to Log",
-                "displayName": "Attributes to Log",
-                "identifiesControllerService": false,
-                "sensitive": false
-              },
-              "attributes-to-log-regex": {
-                "name": "attributes-to-log-regex",
-                "displayName": "Attributes to Log by Regular Expression",
-                "identifiesControllerService": false,
-                "sensitive": false
-              },
-              "Output Format": {
-                "name": "Output Format",
-                "displayName": "Output Format",
-                "identifiesControllerService": false,
-                "sensitive": false
-              },
-              "Log Payload": {
-                "name": "Log Payload",
-                "displayName": "Log Payload",
-                "identifiesControllerService": false,
-                "sensitive": false
-              }
-            },
-            "style": {},
-            "schedulingPeriod": "0 sec",
-            "schedulingStrategy": "TIMER_DRIVEN",
-            "executionNode": "ALL",
-            "penaltyDuration": "30 sec",
-            "yieldDuration": "1 sec",
-            "bulletinLevel": "WARN",
-            "runDurationMillis": 0,
-            "concurrentlySchedulableTaskCount": 1,
-            "autoTerminatedRelationships": [
-              "success"
-            ],
-            "scheduledState": "ENABLED",
-            "retryCount": 10,
-            "retriedRelationships": [
-              "success"
-            ],
-            "backoffMechanism": "PENALIZE_FLOWFILE",
-            "maxBackoffPeriod": "10 mins",
-            "componentType": "PROCESSOR",
-            "groupIdentifier": "1b0d3ce4-79da-3439-abe7-eaf206827450"
-          },
-          {
-            "identifier": "c1d988d6-4668-3e61-ab25-b0e0b00bceda",
-            "instanceIdentifier": "c1d988d6-4668-3e61-8afd-024f3936c68b",
-            "name": "ExecuteScriptMarkLogic",
-            "comments": "",
-            "position": {
-              "x": 200.0,
-              "y": 312.0
-            },
-            "type": "org.apache.nifi.marklogic.processor.ExecuteScriptMarkLogic",
-            "bundle": {
-              "group": "org.apache.nifi",
-              "artifact": "nifi-marklogic-nar",
-              "version": "1.27.1"
-            },
-            "properties": {
-              "Module Path": null,
-              "DatabaseClient Service": "a9cc748c-c567-3828-888d-d615d5c9d10d",
-              "Script Body": "<xml>good</xml>",
-              "Content Variable": null,
-              "Execution Type": "XQuery",
-              "Skip First Result": "false",
-              "Results Destination": "Content"
-            },
-            "propertyDescriptors": {
-              "Module Path": {
-                "name": "Module Path",
-                "displayName": "Module Path",
-                "identifiesControllerService": false,
-                "sensitive": false
-              },
-              "DatabaseClient Service": {
-                "name": "DatabaseClient Service",
-                "displayName": "DatabaseClient Service",
-                "identifiesControllerService": true,
-                "sensitive": false
-              },
-              "Script Body": {
-                "name": "Script Body",
-                "displayName": "Script Body",
-                "identifiesControllerService": false,
-                "sensitive": false
-              },
-              "Content Variable": {
-                "name": "Content Variable",
-                "displayName": "Content Variable",
-                "identifiesControllerService": false,
-                "sensitive": false
-              },
-              "Execution Type": {
-                "name": "Execution Type",
-                "displayName": "Execution Type",
-                "identifiesControllerService": false,
-                "sensitive": false
-              },
-              "Skip First Result": {
-                "name": "Skip First Result",
-                "displayName": "Skip First Result",
-                "identifiesControllerService": false,
-                "sensitive": false
-              },
-              "Results Destination": {
-                "name": "Results Destination",
-                "displayName": "Results Destination",
-                "identifiesControllerService": false,
-                "sensitive": false
-              }
-            },
-            "style": {},
-            "schedulingPeriod": "0 sec",
-            "schedulingStrategy": "TIMER_DRIVEN",
-            "executionNode": "ALL",
-            "penaltyDuration": "30 sec",
-            "yieldDuration": "1 sec",
-            "bulletinLevel": "WARN",
-            "runDurationMillis": 0,
-            "concurrentlySchedulableTaskCount": 1,
-            "autoTerminatedRelationships": [
-              "first result",
-              "last result"
-            ],
-            "scheduledState": "ENABLED",
-            "retryCount": 10,
-            "retriedRelationships": [],
-            "backoffMechanism": "PENALIZE_FLOWFILE",
-            "maxBackoffPeriod": "10 mins",
-            "componentType": "PROCESSOR",
-            "groupIdentifier": "1b0d3ce4-79da-3439-abe7-eaf206827450"
-          },
-          {
-            "identifier": "8f46730d-598d-373d-905b-212f54fadef8",
-            "instanceIdentifier": "8f46730d-598d-373d-9c9a-5064a0dd9448",
-            "name": "LogAttribute",
-            "comments": "",
-            "position": {
-              "x": 617.0,
-              "y": 663.0028533935547
-            },
-            "type": "org.apache.nifi.processors.standard.LogAttribute",
-            "bundle": {
-              "group": "org.apache.nifi",
-              "artifact": "nifi-standard-nar",
-              "version": "1.27.0"
-            },
-            "properties": {
-              "Log prefix": "LOGERROR!!!",
-              "character-set": "UTF-8",
-              "Log FlowFile Properties": "true",
-              "Log Level": "info",
-              "attributes-to-ignore-regex": null,
-              "Attributes to Ignore": null,
-              "Attributes to Log": null,
-              "attributes-to-log-regex": ".*",
-              "Output Format": "Line per Attribute",
-              "Log Payload": "true"
-            },
-            "propertyDescriptors": {
-              "Log prefix": {
-                "name": "Log prefix",
-                "displayName": "Log prefix",
-                "identifiesControllerService": false,
-                "sensitive": false
-              },
-              "character-set": {
-                "name": "character-set",
-                "displayName": "Character Set",
-                "identifiesControllerService": false,
-                "sensitive": false
-              },
-              "Log FlowFile Properties": {
-                "name": "Log FlowFile Properties",
-                "displayName": "Log FlowFile Properties",
-                "identifiesControllerService": false,
-                "sensitive": false
-              },
-              "Log Level": {
-                "name": "Log Level",
-                "displayName": "Log Level",
-                "identifiesControllerService": false,
-                "sensitive": false
-              },
-              "attributes-to-ignore-regex": {
-                "name": "attributes-to-ignore-regex",
-                "displayName": "Attributes to Ignore by Regular Expression",
-                "identifiesControllerService": false,
-                "sensitive": false
-              },
-              "Attributes to Ignore": {
-                "name": "Attributes to Ignore",
-                "displayName": "Attributes to Ignore",
-                "identifiesControllerService": false,
-                "sensitive": false
-              },
-              "Attributes to Log": {
-                "name": "Attributes to Log",
-                "displayName": "Attributes to Log",
-                "identifiesControllerService": false,
-                "sensitive": false
-              },
-              "attributes-to-log-regex": {
-                "name": "attributes-to-log-regex",
-                "displayName": "Attributes to Log by Regular Expression",
-                "identifiesControllerService": false,
-                "sensitive": false
-              },
-              "Output Format": {
-                "name": "Output Format",
-                "displayName": "Output Format",
-                "identifiesControllerService": false,
-                "sensitive": false
-              },
-              "Log Payload": {
-                "name": "Log Payload",
-                "displayName": "Log Payload",
-                "identifiesControllerService": false,
-                "sensitive": false
-              }
-            },
-            "style": {},
-            "schedulingPeriod": "0 sec",
-            "schedulingStrategy": "TIMER_DRIVEN",
-            "executionNode": "ALL",
-            "penaltyDuration": "30 sec",
-            "yieldDuration": "1 sec",
-            "bulletinLevel": "WARN",
-            "runDurationMillis": 0,
-            "concurrentlySchedulableTaskCount": 1,
-            "autoTerminatedRelationships": [
-              "success"
-            ],
-            "scheduledState": "ENABLED",
-            "retryCount": 10,
-            "retriedRelationships": [],
-            "backoffMechanism": "PENALIZE_FLOWFILE",
-            "maxBackoffPeriod": "10 mins",
-            "componentType": "PROCESSOR",
-            "groupIdentifier": "1b0d3ce4-79da-3439-abe7-eaf206827450"
-          },
-          {
-            "identifier": "9fe4c797-124a-35e0-aea5-a0b9d53f30a9",
-            "instanceIdentifier": "9fe4c797-124a-35e0-fd73-05a2ba836b65",
-            "name": "GenerateFlowFile",
-            "comments": "",
-            "position": {
-              "x": 200.0,
-              "y": -24.0
-            },
-            "type": "org.apache.nifi.processors.standard.GenerateFlowFile",
-            "bundle": {
-              "group": "org.apache.nifi",
-              "artifact": "nifi-standard-nar",
-              "version": "1.27.0"
-            },
-            "properties": {
-              "character-set": "UTF-8",
-              "File Size": "0B",
-              "mime-type": null,
-              "generate-ff-custom-text": "{\"hello\":\"world\"}",
-              "Batch Size": "1",
-              "Unique FlowFiles": "false",
-              "Data Format": "Text"
-            },
-            "propertyDescriptors": {
-              "character-set": {
-                "name": "character-set",
-                "displayName": "Character Set",
-                "identifiesControllerService": false,
-                "sensitive": false
-              },
-              "File Size": {
-                "name": "File Size",
-                "displayName": "File Size",
-                "identifiesControllerService": false,
-                "sensitive": false
-              },
-              "mime-type": {
-                "name": "mime-type",
-                "displayName": "Mime Type",
-                "identifiesControllerService": false,
-                "sensitive": false
-              },
-              "generate-ff-custom-text": {
-                "name": "generate-ff-custom-text",
-                "displayName": "Custom Text",
-                "identifiesControllerService": false,
-                "sensitive": false
-              },
-              "Batch Size": {
-                "name": "Batch Size",
-                "displayName": "Batch Size",
-                "identifiesControllerService": false,
-                "sensitive": false
-              },
-              "Unique FlowFiles": {
-                "name": "Unique FlowFiles",
-                "displayName": "Unique FlowFiles",
-                "identifiesControllerService": false,
-                "sensitive": false
-              },
-              "Data Format": {
-                "name": "Data Format",
-                "displayName": "Data Format",
-                "identifiesControllerService": false,
-                "sensitive": false
-              }
-            },
-            "style": {},
-            "schedulingPeriod": "8 sec",
-            "schedulingStrategy": "TIMER_DRIVEN",
-            "executionNode": "ALL",
-            "penaltyDuration": "30 sec",
-            "yieldDuration": "3 sec",
-            "bulletinLevel": "WARN",
-            "runDurationMillis": 0,
-            "concurrentlySchedulableTaskCount": 1,
-            "autoTerminatedRelationships": [],
-            "scheduledState": "ENABLED",
-            "retryCount": 10,
-            "retriedRelationships": [],
-            "backoffMechanism": "PENALIZE_FLOWFILE",
-            "maxBackoffPeriod": "10 mins",
-            "componentType": "PROCESSOR",
-            "groupIdentifier": "1b0d3ce4-79da-3439-abe7-eaf206827450"
-          },
-          {
-            "identifier": "5ed88636-96ad-341d-89f2-57c564fbf15c",
-            "instanceIdentifier": "5ed88636-96ad-341d-e024-222997df1b9b",
-            "name": "LogAttribute",
-            "comments": "",
-            "position": {
-              "x": 874.0,
-              "y": 426.0028533935547
-            },
-            "type": "org.apache.nifi.processors.standard.LogAttribute",
-            "bundle": {
-              "group": "org.apache.nifi",
-              "artifact": "nifi-standard-nar",
-              "version": "1.27.0"
-            },
-            "properties": {
-              "Log prefix": "ORIGINAL",
-              "character-set": "UTF-8",
-              "Log FlowFile Properties": "true",
-              "Log Level": "info",
-              "attributes-to-ignore-regex": null,
-              "Attributes to Ignore": null,
-              "Attributes to Log": null,
-              "attributes-to-log-regex": ".*",
-              "Output Format": "Line per Attribute",
-              "Log Payload": "true"
-            },
-            "propertyDescriptors": {
-              "Log prefix": {
-                "name": "Log prefix",
-                "displayName": "Log prefix",
-                "identifiesControllerService": false,
-                "sensitive": false
-              },
-              "character-set": {
-                "name": "character-set",
-                "displayName": "Character Set",
-                "identifiesControllerService": false,
-                "sensitive": false
-              },
-              "Log FlowFile Properties": {
-                "name": "Log FlowFile Properties",
-                "displayName": "Log FlowFile Properties",
-                "identifiesControllerService": false,
-                "sensitive": false
-              },
-              "Log Level": {
-                "name": "Log Level",
-                "displayName": "Log Level",
-                "identifiesControllerService": false,
-                "sensitive": false
-              },
-              "attributes-to-ignore-regex": {
-                "name": "attributes-to-ignore-regex",
-                "displayName": "Attributes to Ignore by Regular Expression",
-                "identifiesControllerService": false,
-                "sensitive": false
-              },
-              "Attributes to Ignore": {
-                "name": "Attributes to Ignore",
-                "displayName": "Attributes to Ignore",
-                "identifiesControllerService": false,
-                "sensitive": false
-              },
-              "Attributes to Log": {
-                "name": "Attributes to Log",
-                "displayName": "Attributes to Log",
-                "identifiesControllerService": false,
-                "sensitive": false
-              },
-              "attributes-to-log-regex": {
-                "name": "attributes-to-log-regex",
-                "displayName": "Attributes to Log by Regular Expression",
-                "identifiesControllerService": false,
-                "sensitive": false
-              },
-              "Output Format": {
-                "name": "Output Format",
-                "displayName": "Output Format",
-                "identifiesControllerService": false,
-                "sensitive": false
-              },
-              "Log Payload": {
-                "name": "Log Payload",
-                "displayName": "Log Payload",
-                "identifiesControllerService": false,
-                "sensitive": false
-              }
-            },
-            "style": {},
-            "schedulingPeriod": "0 sec",
-            "schedulingStrategy": "TIMER_DRIVEN",
-            "executionNode": "ALL",
-            "penaltyDuration": "30 sec",
-            "yieldDuration": "1 sec",
-            "bulletinLevel": "WARN",
-            "runDurationMillis": 0,
-            "concurrentlySchedulableTaskCount": 1,
-            "autoTerminatedRelationships": [
-              "success"
-            ],
-            "scheduledState": "ENABLED",
-            "retryCount": 10,
-            "retriedRelationships": [
-              "success"
-            ],
-            "backoffMechanism": "PENALIZE_FLOWFILE",
-            "maxBackoffPeriod": "10 mins",
-            "componentType": "PROCESSOR",
-            "groupIdentifier": "1b0d3ce4-79da-3439-abe7-eaf206827450"
-          }
-        ],
-        "inputPorts": [],
-        "outputPorts": [],
-        "connections": [
-          {
-            "identifier": "02dab1c2-aea5-3674-a0e5-bb3ff1a57a08",
-            "instanceIdentifier": "02dab1c2-aea5-3674-9a46-84b675612e7f",
-            "name": "",
-            "source": {
-              "id": "c1d988d6-4668-3e61-ab25-b0e0b00bceda",
-              "type": "PROCESSOR",
-              "groupId": "1b0d3ce4-79da-3439-abe7-eaf206827450",
-              "name": "ExecuteScriptMarkLogic",
-              "comments": "",
-              "instanceIdentifier": "c1d988d6-4668-3e61-8afd-024f3936c68b"
-            },
-            "destination": {
-              "id": "95edd979-57fc-3f0c-b111-95b4b5b9a980",
-              "type": "PROCESSOR",
-              "groupId": "1b0d3ce4-79da-3439-abe7-eaf206827450",
-              "name": "LogAttribute",
-              "comments": "",
-              "instanceIdentifier": "95edd979-57fc-3f0c-b25a-46eea50030a8"
-            },
-            "labelIndex": 1,
-            "zIndex": 0,
-            "selectedRelationships": [
-              "results"
-            ],
-            "backPressureObjectThreshold": 10000,
-            "backPressureDataSizeThreshold": "1 GB",
-            "flowFileExpiration": "0 sec",
-            "prioritizers": [],
-            "bends": [],
-            "loadBalanceStrategy": "DO_NOT_LOAD_BALANCE",
-            "partitioningAttribute": "",
-            "loadBalanceCompression": "DO_NOT_COMPRESS",
-            "componentType": "CONNECTION",
-            "groupIdentifier": "1b0d3ce4-79da-3439-abe7-eaf206827450"
-          },
-          {
-            "identifier": "b0aff3f8-93cc-32fb-9355-3efe29ba662a",
-            "instanceIdentifier": "b0aff3f8-93cc-32fb-c8a3-e0462fbeae3e",
-            "name": "",
-            "source": {
-              "id": "c1d988d6-4668-3e61-ab25-b0e0b00bceda",
-              "type": "PROCESSOR",
-              "groupId": "1b0d3ce4-79da-3439-abe7-eaf206827450",
-              "name": "ExecuteScriptMarkLogic",
-              "comments": "",
-              "instanceIdentifier": "c1d988d6-4668-3e61-8afd-024f3936c68b"
-            },
-            "destination": {
-              "id": "8f46730d-598d-373d-905b-212f54fadef8",
-              "type": "PROCESSOR",
-              "groupId": "1b0d3ce4-79da-3439-abe7-eaf206827450",
-              "name": "LogAttribute",
-              "comments": "",
-              "instanceIdentifier": "8f46730d-598d-373d-9c9a-5064a0dd9448"
-            },
-            "labelIndex": 1,
-            "zIndex": 0,
-            "selectedRelationships": [
-              "failure"
-            ],
-            "backPressureObjectThreshold": 10000,
-            "backPressureDataSizeThreshold": "1 GB",
-            "flowFileExpiration": "0 sec",
-            "prioritizers": [],
-            "bends": [],
-            "loadBalanceStrategy": "DO_NOT_LOAD_BALANCE",
-            "partitioningAttribute": "",
-            "loadBalanceCompression": "DO_NOT_COMPRESS",
-            "componentType": "CONNECTION",
-            "groupIdentifier": "1b0d3ce4-79da-3439-abe7-eaf206827450"
-          },
-          {
-            "identifier": "18714364-15f7-3dd5-b03d-4bc470d4d0b1",
-            "instanceIdentifier": "18714364-15f7-3dd5-0186-7bfff500f887",
-            "name": "",
-            "source": {
-              "id": "c1d988d6-4668-3e61-ab25-b0e0b00bceda",
-              "type": "PROCESSOR",
-              "groupId": "1b0d3ce4-79da-3439-abe7-eaf206827450",
-              "name": "ExecuteScriptMarkLogic",
-              "comments": "",
-              "instanceIdentifier": "c1d988d6-4668-3e61-8afd-024f3936c68b"
-            },
-            "destination": {
-              "id": "5ed88636-96ad-341d-89f2-57c564fbf15c",
-              "type": "PROCESSOR",
-              "groupId": "1b0d3ce4-79da-3439-abe7-eaf206827450",
-              "name": "LogAttribute",
-              "comments": "",
-              "instanceIdentifier": "5ed88636-96ad-341d-e024-222997df1b9b"
-            },
-            "labelIndex": 1,
-            "zIndex": 0,
-            "selectedRelationships": [
-              "original"
-            ],
-            "backPressureObjectThreshold": 10000,
-            "backPressureDataSizeThreshold": "1 GB",
-            "flowFileExpiration": "0 sec",
-            "prioritizers": [],
-            "bends": [],
-            "loadBalanceStrategy": "DO_NOT_LOAD_BALANCE",
-            "partitioningAttribute": "",
-            "loadBalanceCompression": "DO_NOT_COMPRESS",
-            "componentType": "CONNECTION",
-            "groupIdentifier": "1b0d3ce4-79da-3439-abe7-eaf206827450"
-          },
-          {
-            "identifier": "24f450dd-778d-3fc6-9f80-f965fa7d8720",
-            "instanceIdentifier": "24f450dd-778d-3fc6-9ff6-94339a7c1368",
-            "name": "",
-            "source": {
-              "id": "9fe4c797-124a-35e0-aea5-a0b9d53f30a9",
-              "type": "PROCESSOR",
-              "groupId": "1b0d3ce4-79da-3439-abe7-eaf206827450",
-              "name": "GenerateFlowFile",
-              "comments": "",
-              "instanceIdentifier": "9fe4c797-124a-35e0-fd73-05a2ba836b65"
-            },
-            "destination": {
-              "id": "c1d988d6-4668-3e61-ab25-b0e0b00bceda",
-              "type": "PROCESSOR",
-              "groupId": "1b0d3ce4-79da-3439-abe7-eaf206827450",
-              "name": "ExecuteScriptMarkLogic",
-              "comments": "",
-              "instanceIdentifier": "c1d988d6-4668-3e61-8afd-024f3936c68b"
-            },
-            "labelIndex": 1,
-            "zIndex": 0,
-            "selectedRelationships": [
-              "success"
-            ],
-            "backPressureObjectThreshold": 10000,
-            "backPressureDataSizeThreshold": "1 GB",
-            "flowFileExpiration": "0 sec",
-            "prioritizers": [],
-            "bends": [],
-            "loadBalanceStrategy": "DO_NOT_LOAD_BALANCE",
-            "partitioningAttribute": "",
-            "loadBalanceCompression": "DO_NOT_COMPRESS",
-            "componentType": "CONNECTION",
-            "groupIdentifier": "1b0d3ce4-79da-3439-abe7-eaf206827450"
-          }
-        ],
-        "labels": [
-          {
-            "identifier": "641b9cc4-1312-3f0d-b0d8-a85a399f9be1",
-            "instanceIdentifier": "38ecb3bd-f816-3eba-3ed9-f2a3c2197567",
-            "position": {
-              "x": -104.0,
-              "y": 488.0
-            },
-            "label": "You can modify the script body of the ExecuteScriptMarkLogic\nprocessor to see how results are sent to different LogAttribute\nprocessors based on whether or not the script succeeds. ",
-            "zIndex": 0,
-            "width": 472.0,
-            "height": 64.0,
-            "style": {
-              "font-size": "16px"
-            },
-            "componentType": "LABEL",
-            "groupIdentifier": "1b0d3ce4-79da-3439-abe7-eaf206827450"
-          }
-=======
         "controllerServices": [
             {
                 "identifier": "a9cc748c-c567-3828-888d-d615d5c9d10d",
@@ -4594,7 +2519,6 @@
                 "componentType": "CONTROLLER_SERVICE",
                 "groupIdentifier": "19742d4a-0cee-3aa2-8abb-d1316e451316"
             }
->>>>>>> 41fbbd40
         ],
         "defaultFlowFileExpiration": "0 sec",
         "defaultBackPressureObjectThreshold": 10000,
@@ -4605,163 +2529,6 @@
         "statelessFlowTimeout": "1 min",
         "flowFileConcurrency": "UNBOUNDED",
         "flowFileOutboundPolicy": "STREAM_WHEN_AVAILABLE",
-<<<<<<< HEAD
-        "groupIdentifier": "dc6e763c-65a8-356f-860b-1d61e243c29a"
-      }
-    ],
-    "remoteProcessGroups": [],
-    "processors": [],
-    "inputPorts": [],
-    "outputPorts": [],
-    "connections": [],
-    "labels": [
-      {
-        "identifier": "dc4678d5-1f38-3c4e-9d71-c40baee9aab8",
-        "instanceIdentifier": "dc4678d5-1f38-3c4e-e8b6-583e93386f59",
-        "position": {
-          "x": 344.0,
-          "y": 16.0
-        },
-        "label": "Before trying any of these flows, deploy the test application\nper the \"Running the tests\" instructions in the\nmarklogic-nifi CONTRIBUTING file.\n\n\nThe output of most flows can be observed via tailing the NiFi log files;\nsee the CONTRIBUTING file for instructions on doing that. ",
-        "zIndex": 0,
-        "width": 520.0,
-        "height": 144.0,
-        "style": {
-          "font-size": "16px"
-        },
-        "componentType": "LABEL",
-        "groupIdentifier": "dc6e763c-65a8-356f-860b-1d61e243c29a"
-      }
-    ],
-    "funnels": [],
-    "controllerServices": [
-      {
-        "identifier": "a9cc748c-c567-3828-888d-d615d5c9d10d",
-        "instanceIdentifier": "d3e7d1e2-f54f-357d-eb26-f3e12f773fcb",
-        "name": "test-marklogic-nifi-8006",
-        "comments": "",
-        "type": "org.apache.nifi.marklogic.controller.DefaultMarkLogicDatabaseClientService",
-        "bundle": {
-          "group": "org.apache.nifi",
-          "artifact": "nifi-marklogic-nar",
-          "version": "1.27.1"
-        },
-        "properties": {
-          "Base Path": null,
-          "Load Balancer": "false",
-          "SSL Context Service": null,
-          "Username": "admin",
-          "Port": "8006",
-          "Security Context Type": "DIGEST",
-          "Database": null,
-          "External name": null,
-          "Host": "marklogic",
-          "Client Authentication": null
-        },
-        "propertyDescriptors": {
-          "Base Path": {
-            "name": "Base Path",
-            "displayName": "Base Path",
-            "identifiesControllerService": false,
-            "sensitive": false
-          },
-          "Load Balancer": {
-            "name": "Load Balancer",
-            "displayName": "Load Balancer",
-            "identifiesControllerService": false,
-            "sensitive": false
-          },
-          "SSL Context Service": {
-            "name": "SSL Context Service",
-            "displayName": "SSL Context Service",
-            "identifiesControllerService": true,
-            "sensitive": false
-          },
-          "Username": {
-            "name": "Username",
-            "displayName": "Username",
-            "identifiesControllerService": false,
-            "sensitive": false
-          },
-          "Port": {
-            "name": "Port",
-            "displayName": "Port",
-            "identifiesControllerService": false,
-            "sensitive": false
-          },
-          "Security Context Type": {
-            "name": "Security Context Type",
-            "displayName": "Security Context Type",
-            "identifiesControllerService": false,
-            "sensitive": false
-          },
-          "Database": {
-            "name": "Database",
-            "displayName": "Database",
-            "identifiesControllerService": false,
-            "sensitive": false
-          },
-          "External name": {
-            "name": "External name",
-            "displayName": "External name",
-            "identifiesControllerService": false,
-            "sensitive": false
-          },
-          "Host": {
-            "name": "Host",
-            "displayName": "Host",
-            "identifiesControllerService": false,
-            "sensitive": false
-          },
-          "Cloud API Key": {
-            "name": "Cloud API Key",
-            "displayName": "Cloud API Key",
-            "identifiesControllerService": false,
-            "sensitive": true
-          },
-          "Client Authentication": {
-            "name": "Client Authentication",
-            "displayName": "Client Authentication",
-            "identifiesControllerService": false,
-            "sensitive": false
-          },
-          "Password": {
-            "name": "Password",
-            "displayName": "Password",
-            "identifiesControllerService": false,
-            "sensitive": true
-          }
-        },
-        "controllerServiceApis": [
-          {
-            "type": "org.apache.nifi.marklogic.controller.MarkLogicDatabaseClientService",
-            "bundle": {
-              "group": "org.apache.nifi",
-              "artifact": "nifi-marklogic-services-api-nar",
-              "version": "1.27.1"
-            }
-          }
-        ],
-        "scheduledState": "DISABLED",
-        "bulletinLevel": "WARN",
-        "componentType": "CONTROLLER_SERVICE",
-        "groupIdentifier": "dc6e763c-65a8-356f-860b-1d61e243c29a"
-      }
-    ],
-    "variables": {},
-    "defaultFlowFileExpiration": "0 sec",
-    "defaultBackPressureObjectThreshold": 10000,
-    "defaultBackPressureDataSizeThreshold": "1 GB",
-    "componentType": "PROCESS_GROUP",
-    "flowFileConcurrency": "UNBOUNDED",
-    "flowFileOutboundPolicy": "STREAM_WHEN_AVAILABLE"
-  },
-  "externalControllerServices": {},
-  "parameterContexts": {},
-  "flowEncodingVersion": "1.0",
-  "parameterProviders": {},
-  "latest": false
-=======
         "componentType": "PROCESS_GROUP"
     },
     "externalControllerServices": {},
@@ -4769,5 +2536,4 @@
     "flowEncodingVersion": "1.0",
     "parameterProviders": {},
     "latest": false
->>>>>>> 41fbbd40
 }
--- conflicted
+++ resolved
@@ -1,8 +1,4 @@
 # Defines environment variables for docker-compose.
 
 # The version of the connector.
-<<<<<<< HEAD
-VERSION=1.27.1
-=======
-VERSION=2.0.0
->>>>>>> 41fbbd40
+VERSION=2.0.0